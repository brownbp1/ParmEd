"""
This module contains functionality relevant to loading and parsing GROMACS GRO
(coordinate) files and building a stripped-down Structure from it
"""
from __future__ import print_function, division, absolute_import

from contextlib import closing
from parmed.constants import TINY
from parmed.exceptions import GromacsError
from parmed.formats.registry import FileFormatType
from parmed.geometry import (box_vectors_to_lengths_and_angles,
                             box_lengths_and_angles_to_vectors,
                             reduce_box_vectors)
from parmed.periodic_table import AtomicNum, element_by_name, Mass
from parmed.structure import Structure
from parmed.topologyobjects import Atom, ExtraPoint
from parmed import unit as u
from parmed.utils.io import genopen
from parmed.utils.six import add_metaclass, string_types

class _AtomLineParser(object):
    """ Parses atom lines from GRO files """
    def __init__(self):
        self._digits = None
        self._pdeci = 0
        self._ndeci = 0

    def read(self, line):
        """ Reads a line

        Parameters
        ----------
        line : str
            A line with an atom record from a GRO file

        Returns
        -------
        atom, resname, resnum : Atom, str, int
            The Atom instance, residue name, and residue number containing the
            atom
        """
        resnum = int(line[:5])
        resname = line[5:10].strip()
        atomname = line[10:15].strip()
        elem = element_by_name(atomname)
        atomic_number = AtomicNum[elem]
        mass = Mass[elem]
        atnum = int(line[15:20])
        if atomic_number == 0:
            atom = ExtraPoint(name=atomname, number=atnum)
        else:
            atom = Atom(atomic_number=atomic_number, name=atomname,
                        number=atnum, mass=mass)
        if self._digits is None:
            self._pdeci = line.index('.', 20)
            self._ndeci = line.index('.', self._pdeci+1)
            self._digits = self._ndeci - self._pdeci
        atom.xx, atom.xy, atom.xz = (
                float(line[20+i*self._digits:20+(i+1)*self._digits])*10
                    for i in range(3)
        )
        wbeg = 20 + self._digits * 3
        wend = wbeg + self._digits
        if line[wbeg:wend].strip():
            atom.vx, atom.vy, atom.vz = (
                    float(line[wbeg+i*self._digits:wend+i*self._digits])*10
                    for i in range(3)
            )
        return atom, resname, resnum

@add_metaclass(FileFormatType)
class GromacsGroFile(object):
    """ Parses and writes Gromacs GRO files """
    #===================================================

    @staticmethod
    def id_format(filename):
        """ Identifies the file as a GROMACS GRO file

        Parameters
        ----------
        filename : str
            Name of the file to check if it is a Gromacs GRO file

        Returns
        -------
        is_fmt : bool
            If it is identified as a Gromacs GRO file, return True. False
            otherwise
        """
        with closing(genopen(filename)) as f:
            f.readline() # Title line
            try:
                int(f.readline().strip()) # number of atoms
            except ValueError:
                return False
            line = f.readline()
            try:
                int(line[:5])
                if not line[5:10].strip(): return False
                if not line[10:15].strip(): return False
                int(line[15:20])
                pdeci = [i for i, x in enumerate(line) if x == '.']
                ndeci = pdeci[1] - pdeci[0] - 5
                for i in range(1, 4):
                    wbeg = (pdeci[0]-4)+(5+ndeci)*(i-1)
                    wend = (pdeci[0]-4)+(5+ndeci)*i
                    float(line[wbeg:wend])
                i = 4
                wbeg = (pdeci[0]-4)+(5+ndeci)*(i-1)
                wend = (pdeci[0]-4)+(5+ndeci)*i
                if line[wbeg:wend].strip():
                    for i in range(4, 7):
                        wbeg = (pdeci[0]-4)+(5+ndeci)*(i-1)
                        wend = (pdeci[0]-4)+(5+ndeci)*i
                        float(line[wbeg:wend])
            except ValueError:
                return False
            return True

    #===================================================

    @staticmethod
    def parse(filename, skip_bonds=False):
        """ Parses a Gromacs GRO file

        Parameters
        ----------
        filename : str or file-like
            Name of the file or the GRO file object
        skip_bonds : bool, optional
            If True, skip trying to assign bonds. This can save substantial time
            when parsing large files with non-standard residue names. However,
            no bonds are assigned. This is OK if, for instance, the GRO file is
            being parsed simply for its coordinates. This will also reduce the
            accuracy of assigned atomic numbers for typical ions. Default is
            False.

        Returns
        -------
        struct : :class:`Structure`
            The Structure instance instantiated with *just* residues and atoms
            populated (with coordinates)
        """
        struct = Structure()
        if isinstance(filename, string_types):
            fileobj = genopen(filename, 'r')
            own_handle = True
        else:
            fileobj = filename
            own_handle = False
        try:
            # Ignore the title line
            fileobj.readline()
            try:
                natom = int(fileobj.readline().strip())
            except ValueError:
                raise GromacsError('Could not parse %s as GRO file' % filename)
            line_parser = _AtomLineParser()
            for i, line in enumerate(fileobj):
                if i == natom: break
                try:
                    atom, resname, resnum = line_parser.read(line)
                except (ValueError, IndexError):
                    raise GromacsError('Could not parse the atom record of '
                                       'GRO file %s' % filename)
                struct.add_atom(atom, resname, resnum)
            else:
                # If no box exists, the break did not hit, so line still
                # contains the last atom (which cannot be interpreted as a box).
                # This wipes out line (IFF fileobj reached the line)
                line = fileobj.readline()
                if i+1 != natom:
                    raise GromacsError('Truncated GRO file. Found %d of %d '
                                       'atoms' % (i+1, natom))
            # Get the box from the last line if it's present
            if line.strip():
                try:
                    box = [float(x) for x in line.split()]
                except ValueError:
                    raise GromacsError('Could not understand box line of GRO '
                                       'file %s' % filename)
                if len(box) == 3:
                    struct.box = [box[0]*10, box[1]*10, box[2]*10,
                                  90.0, 90.0, 90.0]
                elif len(box) == 9:
                    # Assume we have vectors
                    leng, ang = box_vectors_to_lengths_and_angles(
                                [box[0], box[3], box[4]]*u.nanometers,
                                [box[5], box[1], box[6]]*u.nanometers,
                                [box[7], box[8], box[2]]*u.nanometers)
                    a, b, c = leng.value_in_unit(u.angstroms)
                    alpha, beta, gamma = ang.value_in_unit(u.degrees)
                    struct.box = [a, b, c, alpha, beta, gamma]
        finally:
            if own_handle:
                fileobj.close()

        # Assign bonds (and improved element guesses)
        if not skip_bonds:
            struct.assign_bonds()

        return struct

    #===================================================

    @staticmethod
    def write(struct, dest, precision=3, nobox=False):
        """ Write a Gromacs Topology File from a Structure

        Parameters
        ----------
        struct : :class:`Structure`
            The structure to write to a Gromacs GRO file (must have coordinates)
        dest : str or file-like
            The name of a file or a file object to write the Gromacs topology to
        precision : int, optional
            The number of decimal places to print in the coordinates. Default 3
        nobox : bool, optional
            If the system does not have a periodic box defined, and this option
            is True, no box will be written. If False, the periodic box will be
            defined to enclose the solute with 0.5 nm clearance on all sides. If
            periodic box dimensions *are* defined, this variable has no effect.
        """
        own_handle = False
        if isinstance(dest, string_types):
            dest = genopen(dest, 'w')
            own_handle = True
        elif not hasattr(dest, 'write'):
            raise TypeError('dest must be a file name or file-like object')

        dest.write('GROningen MAchine for Chemical Simulation\n')
        dest.write('%5d\n' % len(struct.atoms))
        has_vels = all(hasattr(a, 'vx') for a in struct.atoms)
        varwidth = 5 + precision
        crdfmt = '%%%d.%df' % (varwidth, precision)
        velfmt = '%%%d.%df' % (varwidth, precision+1)
<<<<<<< HEAD
        boxfmt = '%%%d.%df' % (varwidth, precision) 
=======
        boxfmt = '%%%d.%df ' % (max(varwidth, 10), max(precision, 5))
>>>>>>> 85049d1e
        for atom in struct.atoms:
            resid = (atom.residue.idx + 1) % 100000
            atid = (atom.idx + 1) % 100000
            dest.write('%5d%-5s%5s%5d' % (resid, atom.residue.name[:5],
                                          atom.name[:5], atid))
            dest.write((crdfmt % (0.1*atom.xx))[:varwidth])
            dest.write((crdfmt % (0.1*atom.xy))[:varwidth])
            dest.write((crdfmt % (0.1*atom.xz))[:varwidth])
            if has_vels:
                dest.write((velfmt % (0.1*atom.vx))[:varwidth])
                dest.write((velfmt % (0.1*atom.vy))[:varwidth])
                dest.write((velfmt % (0.1*atom.vz))[:varwidth])
            dest.write('\n')
        # Box, in the weird format...
        if struct.box is not None:
            a, b, c = reduce_box_vectors(*box_lengths_and_angles_to_vectors(
                            *struct.box))
            if all([abs(x-90) < TINY for x in struct.box[3:]]):
<<<<<<< HEAD
                dest.write(boxfmt*3 % (a[0]/10.0, b[1]/10.0, c[2]/10.0))
            else:
                dest.write(boxfmt*9 % (a[0]/10.0, b[1]/10.0, c[2]/10.0, a[1]/10.0,
                           a[2]/10.0, b[0]/10.0, b[2]/10.0, c[0]/10.0, c[1]/10.0))
=======
                dest.write(boxfmt*3 % (0.1*a[0], 0.1*b[1], 0.1*c[2]))
            else:
                dest.write(boxfmt*9 % (0.1*a[0], 0.1*b[1], 0.1*c[2], 0.1*a[1],
                           0.1*a[2], 0.1*b[0], 0.1*b[2], 0.1*c[0], 0.1*c[1]))
>>>>>>> 85049d1e
            dest.write('\n')
        elif not nobox and struct.atoms:
            # Find the extent of the molecule in all dimensions, and buffer it
            # by 5 A
            crds = struct.coordinates
<<<<<<< HEAD
            diff = (crds.max(axis=1) - crds.min(axis=1)) / 10 + 0.5
=======
            diff = 0.1*(crds.max(axis=1) - crds.min(axis=1)) + 0.5
>>>>>>> 85049d1e
            dest.write(boxfmt*3 % (diff[0], diff[1], diff[2]))
            dest.write('\n')
        if own_handle:
            dest.close()<|MERGE_RESOLUTION|>--- conflicted
+++ resolved
@@ -235,11 +235,7 @@
         varwidth = 5 + precision
         crdfmt = '%%%d.%df' % (varwidth, precision)
         velfmt = '%%%d.%df' % (varwidth, precision+1)
-<<<<<<< HEAD
-        boxfmt = '%%%d.%df' % (varwidth, precision) 
-=======
         boxfmt = '%%%d.%df ' % (max(varwidth, 10), max(precision, 5))
->>>>>>> 85049d1e
         for atom in struct.atoms:
             resid = (atom.residue.idx + 1) % 100000
             atid = (atom.idx + 1) % 100000
@@ -258,27 +254,16 @@
             a, b, c = reduce_box_vectors(*box_lengths_and_angles_to_vectors(
                             *struct.box))
             if all([abs(x-90) < TINY for x in struct.box[3:]]):
-<<<<<<< HEAD
-                dest.write(boxfmt*3 % (a[0]/10.0, b[1]/10.0, c[2]/10.0))
-            else:
-                dest.write(boxfmt*9 % (a[0]/10.0, b[1]/10.0, c[2]/10.0, a[1]/10.0,
-                           a[2]/10.0, b[0]/10.0, b[2]/10.0, c[0]/10.0, c[1]/10.0))
-=======
                 dest.write(boxfmt*3 % (0.1*a[0], 0.1*b[1], 0.1*c[2]))
             else:
                 dest.write(boxfmt*9 % (0.1*a[0], 0.1*b[1], 0.1*c[2], 0.1*a[1],
                            0.1*a[2], 0.1*b[0], 0.1*b[2], 0.1*c[0], 0.1*c[1]))
->>>>>>> 85049d1e
             dest.write('\n')
         elif not nobox and struct.atoms:
             # Find the extent of the molecule in all dimensions, and buffer it
             # by 5 A
             crds = struct.coordinates
-<<<<<<< HEAD
-            diff = (crds.max(axis=1) - crds.min(axis=1)) / 10 + 0.5
-=======
             diff = 0.1*(crds.max(axis=1) - crds.min(axis=1)) + 0.5
->>>>>>> 85049d1e
             dest.write(boxfmt*3 % (diff[0], diff[1], diff[2]))
             dest.write('\n')
         if own_handle:
