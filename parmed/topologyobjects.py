--- conflicted
+++ resolved
@@ -167,17 +167,11 @@
     field, so this functionality is broken out into a new form
     """
     def __init__(self, atom1, atom2, atom3, atom4):
-<<<<<<< HEAD
-        if (atom1 is atom2 or atom1 is atom3 or atom1 is atom4 or
-            atom2 is atom3 or atom2 is atom4 or atom3 is atom4):
+        if (atom1 is atom2 or atom1 is atom3 or atom1 is atom4 or atom2 is atom3 or
+                atom2 is atom4 or atom3 is atom4):
             raise MoleculeError('4-atom term cannot have duplicate atoms! '
                                 'Atoms are: %s %s %s %s' % (atom1, atom2,
                                                             atom3, atom4))
-=======
-        if (atom1 is atom2 or atom1 is atom3 or atom1 is atom4 or atom2 is atom3 or
-                atom2 is atom4 or atom3 is atom4):
-            raise MoleculeError('4-atom term cannot have duplicate atoms')
->>>>>>> 0c24e683
         self.atom1 = atom1
         self.atom2 = atom2
         self.atom3 = atom3
