"""
This module contains classes for parsing and processing CHARMM parameter,
topology, and stream files. It only extracts atom properties from the
topology files and extracts all parameters from the parameter files

Author: Jason M. Swails
Contributors:
Date: Apr. 13, 2015
"""
from __future__ import division
from chemistry.constants import DEG_TO_RAD
from chemistry import (Atom, AtomType, BondType, AngleType, DihedralType,
                       DihedralTypeList, ImproperType, CmapType, NoUreyBradley)
from chemistry.charmm._charmmfile import CharmmFile, CharmmStreamFile
from chemistry.exceptions import CharmmFileError
from chemistry.modeller import ResidueTemplate, PatchTemplate
<<<<<<< HEAD
from chemistry.parameters import ParameterSet
from chemistry.periodic_table import AtomicNum, Mass, Element, element_by_mass
import compat24 # needs to be before collections
=======
from chemistry.periodic_table import AtomicNum, element_by_mass
from chemistry.utils.six import iteritems
from chemistry.utils.six.moves import range, zip
>>>>>>> 1714e5ef
from collections import OrderedDict
import os
import warnings

class CharmmParameterSet(ParameterSet):
    """
    Stores a parameter set defined by CHARMM files. It stores the equivalent of
    the information found in the MASS section of the CHARMM topology file
    (TOP/RTF) and all of the information in the parameter files (PAR)

    Parameters
    ----------
    filenames : list of str
        The list of topology, parameter, and stream files to load into the
        parameter set. The following file type suffixes are recognized:
            .rtf, .top -- Residue topology file
            .par, .prm -- Parameter file
            .str -- Stream file
            .inp -- If "par" is in the file name, it is a parameter file. If
                    "top" is in the file name, it is a topology file.
                    Otherwise, ValueError is raised.

    Attributes
    ----------
    atom_types : dict(str:AtomType)
        Dictionary mapping the names of the atom types to the corresponding
        AtomType instances
    atom_types_str : dict(str:AtomType)
        alias for atom_types
    atom_types_int : dict(int:AtomType)
        Dictionary mapping the serial indexes of the atom types to the
        corresponding AtomType instances
    atom_types_double : dict((str,int):AtomType)
        Dictionary mapping the (name,number) tuple of the atom types to the
        corresponding AtomType instances
    bond_types : dict((str,str):AtomType)
        Dictionary mapping the 2-element tuple of the names of the two atom
        types involved in the bond to the BondType instances
    angle_types : dict((str,str,str):AngleType)
        Dictionary mapping the 3-element tuple of the names of the three atom
        types involved in the angle to the AngleType instances
    urey_bradley_types : dict((str,str,str):BondType)
        Dictionary mapping the 3-element tuple of the names of the three atom
        types involved in the angle to the BondType instances of the
        Urey-Bradley terms
    dihedral_types : dict((str,str,str,str):list(DihedralType))
        Dictionary mapping the 4-element tuple of the names of the four atom
        types involved in the dihedral to the DihedralType instances. Since each
        torsion term can be a multiterm expansion, each item corresponding to a
        key in this dict is a list of `DihedralType`s for each term in the
        expansion
    improper_types : dict((str,str,str,str):ImproperType)
        Dictionary mapping the 4-element tuple of the names of the four atom
        types involved in the improper torsion to the ImproperType instances
    cmap_types : dict((str,str,str,str,str):CmapType)
        Dictionary mapping the 5-element tuple of the names of the five atom
        types involved in the correction map to the CmapType instances
    nbfix_types : dict((str,str):(float,float))
        Dictionary mapping the 2-element tuple of the names of the two atom
        types whose LJ terms are modified to the tuple of the (epsilon,rmin)
        terms for that off-diagonal term
    """

    @staticmethod
    def _convert(data, type, msg=''):
        """
        Converts a data type to a desired type, raising CharmmFileError if it
        fails
        """
        try:
            return type(data)
        except ValueError:
            raise CharmmFileError('Could not convert %s to %s' % (msg, type))

    def __init__(self, *args):
        # Instantiate the list types
        super(CharmmParameterSet, self).__init__(self)
        self.parametersets = []
        self.residues = dict()
        self.patches = dict()

        # Load all of the files
        tops, pars, strs = [], [], []
        for arg in args:
            if arg.endswith('.rtf') or arg.endswith('.top'):
                tops.append(arg)
            elif arg.endswith('.par') or arg.endswith('.prm'):
                pars.append(arg)
            elif arg.endswith('.str'):
                strs.append(arg)
            elif arg.endswith('.inp'):
                # Only consider the file name (since the directory is likely
                # "toppar" and will screw up file type detection)
                fname = os.path.split(arg)[1]
                if 'par' in fname:
                    pars.append(arg)
                elif 'top' in fname:
                    tops.append(arg)
                else:
                    raise ValueError('Unrecognized file type: %s' % arg)
            else:
                raise ValueError('Unrecognized file type: %s' % arg)
        for top in tops: self.read_topology_file(top)
        for par in pars: self.read_parameter_file(par)
        for strf in strs: self.read_stream_file(strf)

    @classmethod
    def load_set(cls, tfile=None, pfile=None, sfiles=None):
        """
        Instantiates a CharmmParameterSet from a Topology file and a Parameter
        file (or just a Parameter file if it has all information)

        Parameters
        ----------
        tfile : str
            The name of the Topology (RTF/TOP) file to parse
        pfile : str
            The name of the Parameter (PAR/PRM) file to parse
        sfiles : list(str)
            Iterable of stream (STR) file names

        Returns
        -------
        New CharmmParameterSet populated with parameters found in the provided
        files
            
        Notes
        -----
        The RTF file is read first (if provided), followed by the PAR file,
        followed by the list of stream files (in the order they are provided).
        Parameters in each stream file will overwrite those that came before (or
        simply append to the existing set if they are different)
        """
        inst = cls()
        if tfile is not None:
            inst.read_topology_file(tfile)
        if pfile is not None:
            inst.read_parameter_file(pfile)
        if isinstance(sfiles, str):
            # The API docstring requests a list, but allow for users to pass a
            # string with a single filename instead
            inst.read_stream_file(sfiles)
        elif sfiles is not None:
            for sfile in sfiles:
                inst.read_stream_file(sfile)
        return inst

    def read_parameter_file(self, pfile):
        """
        Reads all of the parameters from a parameter file. Versions 36 and
        later of the CHARMM force field files have an ATOMS section defining
        all of the atom types.  Older versions need to load this information
        from the RTF/TOP files.

        Parameters
        ----------
        pfile : str
            Name of the CHARMM parameter file to read

        Notes
        -----
        The atom types must all be loaded by the end of this routine.  Either
        supply a PAR file with atom definitions in them or read in a RTF/TOP
        file first. Failure to do so will result in a raised RuntimeError.
        """
        conv = CharmmParameterSet._convert
        if isinstance(pfile, str):
            own_handle = True
            f = CharmmFile(pfile)
        else:
            own_handle = False
            f = pfile
        # What section are we parsing?
        section = None
        # The current cmap we are building (these span multiple lines)
        current_cmap = None
        current_cmap2 = None
        current_cmap_data = []
        current_cmap_res = 0
        nonbonded_types = dict() # Holder
        parameterset = None
        read_first_nonbonded = False
        for line in f:
            line = line.strip()
            if not line:
                # This is a blank line
                continue
            if parameterset is None and line.strip().startswith('*>>'):
                parameterset = line.strip()[1:78]
                continue
            # Set section if this is a section header
            if line.startswith('ATOMS'):
                section = 'ATOMS'
                continue
            if line.startswith('BONDS'):
                section = 'BONDS'
                continue
            if line.startswith('ANGLES'):
                section = 'ANGLES'
                continue
            if line.startswith('DIHEDRALS'):
                section = 'DIHEDRALS'
                continue
            if line.startswith('IMPROPER'):
                section = 'IMPROPER'
                continue
            if line.startswith('CMAP'):
                section = 'CMAP'
                continue
            if line.startswith('NONBONDED'):
                read_first_nonbonded = False
                section = 'NONBONDED'
                continue
            if line.startswith('NBFIX'):
                section = 'NBFIX'
                continue
            if line.startswith('HBOND'):
                section = None
                continue
            # It seems like files? sections? can be terminated with 'END'
            if line.startswith('END'): # should this be case-insensitive?
                section = None
                continue
            # If we have no section, skip
            if section is None: continue
            # Now handle each section specifically
            if section == 'ATOMS':
                if not line.startswith('MASS'): continue # Should this happen?
                words = line.split()
                try:
                    idx = conv(words[1], int, 'atom type')
                    name = words[2]
                    mass = conv(words[3], float, 'atom mass')
                except IndexError:
                    raise CharmmFileError('Could not parse MASS section.')
                # The parameter file might or might not have an element name
                try:
                    elem = words[4]
                    if len(elem) == 2:
                        elem = elem[0] + elem[1].lower()
                    atomic_number = AtomicNum[elem]
                except (IndexError, KeyError):
                    # Figure it out from the mass
                    atomic_number = AtomicNum[element_by_mass(mass)]
                atype = AtomType(name=name, number=idx, mass=mass,
                                 atomic_number=atomic_number)
                self.atom_types_str[atype.name] = atype
                self.atom_types_int[atype.number] = atype
                self.atom_types_tuple[(atype.name, atype.number)] = atype
                continue
            if section == 'BONDS':
                words = line.split()
                try:
                    type1 = words[0]
                    type2 = words[1]
                    k = conv(words[2], float, 'bond force constant')
                    req = conv(words[3], float, 'bond equilibrium dist')
                except IndexError:
                    raise CharmmFileError('Could not parse bonds.')
                key = (min(type1, type2), max(type1, type2))
                bond_type = BondType(k, req)
                self.bond_types[(type1, type2)] = bond_type
                self.bond_types[(type2, type1)] = bond_type
                continue
            if section == 'ANGLES':
                words = line.split()
                try:
                    type1 = words[0]
                    type2 = words[1]
                    type3 = words[2]
                    k = conv(words[3], float, 'angle force constant')
                    theteq = conv(words[4], float, 'angle equilibrium value')
                except IndexError:
                    raise CharmmFileError('Could not parse angles.')
                angle_type = AngleType(k, theteq*DEG_TO_RAD)
                self.angle_types[(type1, type2, type3)] = angle_type
                self.angle_types[(type3, type2, type1)] = angle_type
                # See if we have a urey-bradley
                try:
                    ubk = conv(words[5], float, 'Urey-Bradley force constant')
                    ubeq = conv(words[6], float, 'Urey-Bradley equil. value')
                    ubtype = BondType(ubk, ubeq)
                except IndexError:
                    ubtype = NoUreyBradley
                self.urey_bradley_types[(type1, type2, type3)] = ubtype
                self.urey_bradley_types[(type3, type2, type1)] = ubtype
                continue
            if section == 'DIHEDRALS':
                words = line.split()
                try:
                    type1 = words[0]
                    type2 = words[1]
                    type3 = words[2]
                    type4 = words[3]
                    k = conv(words[4], float, 'dihedral force constant')
                    n = conv(words[5], float, 'dihedral periodicity')
                    phase = conv(words[6], float, 'dihedral phase')
                except IndexError:
                    raise CharmmFileError('Could not parse dihedrals.')
                key = (type1, type2, type3, type4)
                # See if this is a second (or more) term of the dihedral group
                # that's already present.
                dihedral = DihedralType(k, n, phase*DEG_TO_RAD)
                if key in self.dihedral_types:
                    # See if the existing dihedral type list has a term with
                    # the same periodicity -- If so, replace it
                    replaced = False
                    for i, dtype in enumerate(self.dihedral_types[key]):
                        if dtype.per == dihedral.per:
                            # Replace. Warn if they are different
                            if dtype != dihedral:
                                warnings.warn('Replacing dihedral %r with %r' % 
                                              (dtype, dihedral))
                            self.dihedral_types[key][i] = dihedral
                            replaced = True
                            break
                    if not replaced:
                        self.dihedral_types[key].append(dihedral)
                    # Now do the other order
                    replaced = False
                    key = (type4, type3, type2, type1)
                    for i, dtype in enumerate(self.dihedral_types[key]):
                        if dtype.per == dihedral.per:
                            self.dihedral_types[key][i] = dihedral
                            replaced = True
                            break
                    if not replaced:
                        self.dihedral_types[key].append(dihedral)
                else: # key not present
                    dtl = DihedralTypeList()
                    dtl.append(dihedral)
                    self.dihedral_types[(type1,type2,type3,type4)] = dtl
                    self.dihedral_types[(type4,type3,type2,type1)] = dtl
                continue
            if section == 'IMPROPER':
                words = line.split()
                try:
                    type1 = words[0]
                    type2 = words[1]
                    type3 = words[2]
                    type4 = words[3]
                    k = conv(words[4], float, 'improper force constant')
                    theteq = conv(words[5], float, 'improper equil. value')
                except IndexError:
                    raise CharmmFileError('Could not parse dihedrals.')
                # If we have a 7th column, that is the real psi0 (and the 6th
                # is just a dummy 0)
                try:
                    tmp = conv(words[6], float, 'improper equil. value')
                    theteq = tmp
                except IndexError:
                    pass # Do nothing
                # Improper types seem not to have the central atom defined in
                # the first place, so just have the key a fully sorted list. We
                # still depend on the PSF having properly ordered improper atoms
                key = tuple(sorted([type1, type2, type3, type4]))
                self.improper_types[key] = ImproperType(k, theteq*DEG_TO_RAD)
                continue
            if section == 'CMAP':
                # This is the most complicated part, since cmap parameters span
                # many lines. We won't do much error catching here.
                words = line.split()
                try:
                    holder = [float(w) for w in words]
                    current_cmap_data.extend(holder)
                except ValueError:
                    # We assume this is a definition of a new CMAP, so
                    # terminate the last CMAP if applicable
                    if current_cmap is not None:
                        # We have a map to terminate
                        ty = CmapType(current_cmap_res, current_cmap_data)
                        self.cmap_types[current_cmap] = ty
                        self.cmap_types[current_cmap2] = ty
                    try:
                        type1 = words[0]
                        type2 = words[1]
                        type3 = words[2]
                        type4 = words[3]
                        type5 = words[4]
                        type6 = words[5]
                        type7 = words[6]
                        type8 = words[7]
                        res = conv(words[8], int, 'CMAP resolution')
                    except IndexError:
                        raise CharmmFileError('Could not parse CMAP data.')
                    # order the torsions independently
                    k1 = [type1,type2,type3,type4,type5,type6,type7,type8]
                    k2 = [type8,type7,type6,type5,type4,type3,type2,type1]
                    current_cmap = tuple(min(k1, k2))
                    current_cmap2 = tuple(max(k1, k2))
                    current_cmap_res = res
                    current_cmap_data = []
                continue
            if section == 'NONBONDED':
                # Now get the nonbonded values
                words = line.split()
                try:
                    atype = words[0]
                    # 1st column is ignored
                    epsilon = conv(words[2], float, 'vdW epsilon term')
                    rmin = conv(words[3], float, 'vdW Rmin/2 term')
                except IndexError:
                    # If we haven't read our first nonbonded term yet, we may
                    # just be parsing the settings that should be used. So
                    # soldier on
                    if not read_first_nonbonded: continue
                    raise CharmmFileError('Could not parse nonbonded terms.')
                except CharmmFileError as e:
                    if not read_first_nonbonded: continue
                    raise CharmmFileError(str(e))
                else:
                    # OK, we've read our first nonbonded section for sure now
                    read_first_nonbonded = True
                # See if we have 1-4 parameters
                try:
                    # 4th column is ignored
                    eps14 = conv(words[5], float, '1-4 vdW epsilon term')
                    rmin14 = conv(words[6], float, '1-4 vdW Rmin/2 term')
                except IndexError:
                    eps14 = rmin14 = None
                nonbonded_types[atype] = [epsilon, rmin, eps14, rmin14]
                continue
            if section == 'NBFIX':
                words = line.split()
                try:
                    at1 = words[0]
                    at2 = words[1]
                    emin = abs(conv(words[2], float, 'NBFIX Emin'))
                    rmin = conv(words[3], float, 'NBFIX Rmin')
                    try:
                        emin14 = abs(conv(words[4], float, 'NBFIX Emin 1-4'))
                        rmin14 = conv(words[5], float, 'NBFIX Rmin 1-4')
                    except IndexError:
                        emin14 = rmin14 = None
                    try:
                        self.atom_types_str[at1].add_nbfix(at2, rmin, emin,
                                                           rmin14, emin14)
                        self.atom_types_str[at2].add_nbfix(at1, rmin, emin,
                                                           rmin14, emin14)
                    except KeyError:
                        # Some stream files define NBFIX terms with an atom that
                        # is defined in another toppar file that does not
                        # necessarily have to be loaded. As a result, not every
                        # NBFIX found here will necessarily need to be applied.
                        # If we can't find a particular atom type, don't bother
                        # adding that nbfix and press on
                        pass
                except IndexError:
                    raise CharmmFileError('Could not parse NBFIX terms.')
                self.nbfix_types[(min(at1, at2), max(at1, at2))] = (emin, rmin)
        # If we had any CMAP terms, then the last one will not have been added
        # yet. Add it here
        if current_cmap is not None:
            ty = CmapType(current_cmap_res, current_cmap_data)
            self.cmap_types[current_cmap] = ty
            self.cmap_types[current_cmap2] = ty
        # Now we're done. Load the nonbonded types into the relevant AtomType
        # instances. In order for this to work, all keys in nonbonded_types
        # must be in the self.atom_types_str dict. Raise a RuntimeError if this
        # is not satisfied
        try:
            for key in nonbonded_types:
                self.atom_types_str[key].set_lj_params(*nonbonded_types[key])
        except KeyError:
            raise RuntimeError('Atom type %s not present in AtomType list' %
                               key)
        if parameterset is not None: self.parametersets.append(parameterset)
        if own_handle: f.close()

    def read_topology_file(self, tfile):
        """
        Reads _only_ the atom type definitions from a topology file. This is
        unnecessary for versions 36 and later of the CHARMM force field.

        Parameters
        ----------
        tfile : str
            Name of the CHARMM topology file to read
        """
        conv = CharmmParameterSet._convert
        if isinstance(tfile, str):
            own_handle = True
            f = iter(CharmmFile(tfile))
        else:
            own_handle = False
            f = tfile
        hpatch = tpatch = None # default Head and Tail patches
        residues = dict()
        patches = dict()
        hpatches = dict()
        tpatches = dict()
        line = next(f)
        try:
            while line:
                line = line.strip()
                if line[:4] == 'MASS':
                    words = line.split()
                    try:
                        idx = conv(words[1], int, 'atom type')
                        name = words[2]
                        mass = conv(words[3], float, 'atom mass')
                    except IndexError:
                        raise CharmmFileError('Could not parse MASS section of '
                                              '%s' % tfile)
                    # The parameter file might or might not have an element name
                    try:
                        elem = words[4]
                        if len(elem) == 2:
                            elem = elem[0] + elem[1].lower()
                        atomic_number = AtomicNum[elem]
                    except (IndexError, KeyError):
                        # Figure it out from the mass
                        atomic_number = AtomicNum[element_by_mass(mass)]
                    atype = AtomType(name=name, number=idx, mass=mass,
                                     atomic_number=atomic_number)
                    self.atom_types_str[atype.name] = atype
                    self.atom_types_int[atype.number] = atype
                    self.atom_types_tuple[(atype.name, atype.number)] = atype
                elif line[:4] == 'DECL':
                    pass # Not really sure what this means
                elif line[:4] == 'DEFA':
                    words = line.split()
                    if len(words) < 5:
                        warnings.warn('DEFA line has %d tokens; expected 5' %
                                      len(words))
                    else:
                        it = iter(words[1:5])
                        for tok, val in zip(it, it):
                            if val.upper() == 'NONE':
                                val = None
                            if tok.upper().startswith('FIRS'):
                                hpatch = val
                            elif tok.upper() == 'LAST':
                                tpatch = val
                            else:
                                warnings.warn('DEFA patch %s unknown' % val)
                elif line[:4].upper() in ('RESI', 'PRES'):
                    restype = line[:4].upper()
                    # Get the residue definition
                    words = line.split()
                    resname = words[1]
                    # Assign default patches
                    hpatches[resname] = hpatch
                    tpatches[resname] = tpatch
                    try:
                        charge = float(words[2])
                    except (IndexError, ValueError):
                        warnings.warn('No charge for %s' % resname)
                    if restype == 'RESI':
                        res = ResidueTemplate(resname)
                    elif restype == 'PRES':
                        res = PatchTemplate(resname)
                    else:
                        assert False, 'restype != RESI or PRES'
                    line = next(f)
                    group = []
                    ictable = []
                    while line:
                        if line[:5].upper() == 'GROUP':
                            if group:
                                res.groups.append(group)
                            group = []
                        elif line[:4].upper() == 'ATOM':
                            words = line.split()
                            name, type, charge = words[1:4]
                            charge = float(charge)
                            atom = Atom(name=name, type=type, charge=charge)
                            group.append(atom)
                            res.add_atom(atom)
                        elif line.strip() and line.split()[0].upper() in \
                                ('BOND', 'DOUBLE'):
                            words = line.split()[1:]
                            it = iter(words)
                            for a1, a2 in zip(it, it):
                                if a1.startswith('-'):
                                    res.head = res[a2]
                                    continue
                                if a2.startswith('-'):
                                    res.head = res[a1]
                                    continue
                                if a1.startswith('+'):
                                    res.tail = res[a2]
                                    continue
                                if a2.startswith('+'):
                                    res.tail = res[a1]
                                    continue
                                # Apparently PRES objects do not need to put +
                                # or - in front of atoms that belong to adjacent
                                # residues
                                if restype == 'PRES' and (a1 not in res or
                                                          a2 not in res):
                                    continue
                                res.add_bond(a1, a2)
                        elif line[:4].upper() == 'CMAP':
                            pass
                        elif line[:5].upper() == 'DONOR':
                            pass
                        elif line[:6].upper() == 'ACCEPT':
                            pass
                        elif line[:2].upper() == 'IC':
                            w = line.split()[1:]
                            ictable.append((w[:4], [float(x) for x in w[4:]]))
                        elif line[:3].upper() == 'END':
                            break
                        elif line[:5].upper() == 'PATCH':
                            it = iter(line.split()[1:])
                            for tok, val in zip(it, it):
                                if val.upper() == 'NONE': val = None
                                if tok.upper().startswith('FIRS'):
                                    hpatches[resname] = val
                                elif tok.upper().startswith('LAST'):
                                    tpatches[resname] = val
                        elif line[:5].upper() == 'DELETE':
                            pass
                        elif line[:4].upper() == 'IMPR':
                            it = iter(line.split()[1:])
                            for a1, a2, a3, a4 in zip(it, it, it, it):
                                if a2[0] == '-' or a3[0] == '-' or a4 == '-':
                                    res.head = res[a1]
                        elif line[:4].upper() in ('RESI', 'PRES', 'MASS'):
                            # Back up a line and bail
                            break
                        line = next(f)
                    if group: res.groups.append(group)
                    _fit_IC_table(res, ictable)
                    if restype == 'RESI':
                        residues[resname] = res
                    elif restype == 'PRES':
                        patches[resname] = res
                    else:
                        assert False, 'restype != RESI or PRES'
                    # We parsed a line we need to look at. So don't update the
                    # iterator
                    continue
                # Get the next line and cycle through
                line = next(f)
        except StopIteration:
            pass

        # Go through the patches and add the appropriate one
        for resname, res in iteritems(residues):
            if hpatches[resname] is not None:
                try:
                    res.first_patch = patches[hpatches[resname]]
                except KeyError:
                    warnings.warn('Patch %s not found' % hpatches[resname])
            if tpatches[resname] is not None:
                try:
                    res.last_patch = patches[tpatches[resname]]
                except KeyError:
                    warnings.warn('Patch %s not found' % tpatches[resname])
        # Now update the residues and patches with the ones we parsed here
        self.residues.update(residues)
        self.patches.update(patches)

        if own_handle: f.close()

    def read_stream_file(self, sfile):
        """
        Reads RTF and PAR sections from a stream file and dispatches the
        sections to read_topology_file or read_parameter_file

        Parameters
        ----------
        sfile : str or CharmmStreamFile
            Stream file to parse
        """
        if isinstance(sfile, CharmmStreamFile):
            f = sfile
        else:
            f = CharmmStreamFile(sfile)

        title, section = f.next_section()
        while title is not None and section is not None:
            words = title.lower().split()
            if words[1] == 'rtf':
                # This is a Residue Topology File section.
                self.read_topology_file(iter(section))
            elif words[1].startswith('para'):
                # This is a Parameter file section
                self.read_parameter_file(section)
            title, section = f.next_section()

<<<<<<< HEAD
=======
    def condense(self, do_dihedrals=True):
        """
        This function goes through each of the parameter type dicts and
        eliminates duplicate types. After calling this function, every unique
        bond, angle, dihedral, improper, or cmap type will pair with EVERY key
        in the type mapping dictionaries that points to the equivalent type

        Parameters
        ----------
        do_dihedrals : bool=True
            Dihedrals can take the longest time to compress since testing their
            equality takes the longest (this is complicated by the existence of
            multi-term torsions). This flag will allow you to *skip* condensing
            the dihedral parameter types (for large parameter sets, this can cut
            the compression time in half)

        Returns
        -------
        self
            The instance that is being condensed

        Notes
        -----
        The return value allows you to condense the types at construction time.

        Example
        -------
        >>> params = CharmmParameterSet('charmm.prm').condense()
        >>> params
        <chemistry.charmm.parameters.CharmmParameterSet at 0x7f88757de090>
        """
        # First scan through all of the bond types
        self._condense_types(self.bond_types)
        self._condense_types(self.angle_types)
        self._condense_types(self.urey_bradley_types)
        if do_dihedrals: self._condense_types(self.dihedral_types)
        self._condense_types(self.improper_types)
        self._condense_types(self.cmap_types)
        return self

    @staticmethod
    def _condense_types(typedict):
        """
        Loops through the given dict and condenses all types.

        Parameter
        ---------
        typedict : dict
            Type dictionary to condense
        """
        keylist = list(typedict.keys())
        for i in range(len(keylist) - 1):
            key1 = keylist[i]
            for j in range(i+1, len(keylist)):
                key2 = keylist[j]
                if typedict[key1] == typedict[key2]:
                    typedict[key2] = typedict[key1]

>>>>>>> 1714e5ef
# ++++++++++++++++++++++++++++++++++++++++++++++++++++++++++++++++++++++++++++++

def _fit_IC_table(res, ictable):
    """
    Determines cartesian coordinates from an internal coordinate table stored in
    CHARMM residue topology files

    Parameters
    ----------
    res : ResidueTemplate
        The residue template for which coordinates are being determined
    ictable : list[tuple(atoms, measurements)]
        The internal coordinate table

    Notes
    -----
    This method assigns an xx, xy, and xz attribute to ``res``. For the time
    being, this is just a placeholder, as its functionality has not yet been
    implemented (CHARMM does not use a 'traditional' Z-matrix, and I don't know
    of any existing code that will compute the proper cartesian coordinates from
    the form used by CHARMM)
    """
    for atom in res:
        atom.xx = atom.xy = atom.xz = 0.0<|MERGE_RESOLUTION|>--- conflicted
+++ resolved
@@ -14,15 +14,10 @@
 from chemistry.charmm._charmmfile import CharmmFile, CharmmStreamFile
 from chemistry.exceptions import CharmmFileError
 from chemistry.modeller import ResidueTemplate, PatchTemplate
-<<<<<<< HEAD
 from chemistry.parameters import ParameterSet
-from chemistry.periodic_table import AtomicNum, Mass, Element, element_by_mass
-import compat24 # needs to be before collections
-=======
 from chemistry.periodic_table import AtomicNum, element_by_mass
 from chemistry.utils.six import iteritems
 from chemistry.utils.six.moves import range, zip
->>>>>>> 1714e5ef
 from collections import OrderedDict
 import os
 import warnings
@@ -706,67 +701,6 @@
                 self.read_parameter_file(section)
             title, section = f.next_section()
 
-<<<<<<< HEAD
-=======
-    def condense(self, do_dihedrals=True):
-        """
-        This function goes through each of the parameter type dicts and
-        eliminates duplicate types. After calling this function, every unique
-        bond, angle, dihedral, improper, or cmap type will pair with EVERY key
-        in the type mapping dictionaries that points to the equivalent type
-
-        Parameters
-        ----------
-        do_dihedrals : bool=True
-            Dihedrals can take the longest time to compress since testing their
-            equality takes the longest (this is complicated by the existence of
-            multi-term torsions). This flag will allow you to *skip* condensing
-            the dihedral parameter types (for large parameter sets, this can cut
-            the compression time in half)
-
-        Returns
-        -------
-        self
-            The instance that is being condensed
-
-        Notes
-        -----
-        The return value allows you to condense the types at construction time.
-
-        Example
-        -------
-        >>> params = CharmmParameterSet('charmm.prm').condense()
-        >>> params
-        <chemistry.charmm.parameters.CharmmParameterSet at 0x7f88757de090>
-        """
-        # First scan through all of the bond types
-        self._condense_types(self.bond_types)
-        self._condense_types(self.angle_types)
-        self._condense_types(self.urey_bradley_types)
-        if do_dihedrals: self._condense_types(self.dihedral_types)
-        self._condense_types(self.improper_types)
-        self._condense_types(self.cmap_types)
-        return self
-
-    @staticmethod
-    def _condense_types(typedict):
-        """
-        Loops through the given dict and condenses all types.
-
-        Parameter
-        ---------
-        typedict : dict
-            Type dictionary to condense
-        """
-        keylist = list(typedict.keys())
-        for i in range(len(keylist) - 1):
-            key1 = keylist[i]
-            for j in range(i+1, len(keylist)):
-                key2 = keylist[j]
-                if typedict[key1] == typedict[key2]:
-                    typedict[key2] = typedict[key1]
-
->>>>>>> 1714e5ef
 # ++++++++++++++++++++++++++++++++++++++++++++++++++++++++++++++++++++++++++++++
 
 def _fit_IC_table(res, ictable):
