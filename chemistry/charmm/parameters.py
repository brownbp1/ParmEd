--- conflicted
+++ resolved
@@ -23,9 +23,6 @@
 import re
 import warnings
 
-<<<<<<< HEAD
-class CharmmParameterSet(ParameterSet):
-=======
 _penaltyre = re.compile(r'penalty\s*=\s*([\d\.]+)')
 
 class _EmptyStringIterator(object):
@@ -36,8 +33,7 @@
     def __getitem__(self, idx):
         return ''
 
-class CharmmParameterSet(object):
->>>>>>> b97c2c24
+class CharmmParameterSet(ParameterSet):
     """
     Stores a parameter set defined by CHARMM files. It stores the equivalent of
     the information found in the MASS section of the CHARMM topology file
